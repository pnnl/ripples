--- conflicted
+++ resolved
@@ -14,14 +14,6 @@
     options = {"shared": [True, False]}
     default_options = "shared=True"
     generators = "cmake"
-<<<<<<< HEAD
-    scm = {
-        "type" : "git",
-        "url" : "https://github.com/mminutoli/trng4.git",
-        "subfolder" : "trng",
-        "revision" : "basic_hip_support"
-    }
-=======
 
     def source(self):
         tools.download('https://github.com/rabauke/trng4/archive/refs/tags/v' + self.version + '.tar.gz', 'trng-' + self.version + '.tar.gz')
@@ -32,13 +24,10 @@
             ''
         )
         return 'trng4-' + self.version
->>>>>>> c6446e29
 
     def build(self):
         cmake = CMake(self)
-        cmake.definitions['TRNG_ENABLE_EXAMPLES'] = False
-        cmake.definitions['TRNG_ENABLE_TESTS'] = False
-        cmake.configure(source_folder='trng')
+        cmake.configure(source_folder='trng4-' + self.version)
         cmake.parallel = False
         cmake.build()
         cmake.install()
