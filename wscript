--- conflicted
+++ resolved
@@ -56,12 +56,8 @@
 
 
 def build(bld):
-<<<<<<< HEAD
-    directories = ['3rd-party', 'include', 'tools']
-=======
     directories = ['3rd-party', 'include', 'tools', 'test']
 
->>>>>>> fbd628d0
     bld.recurse(directories)
 
 
