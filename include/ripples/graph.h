//===------------------------------------------------------------*- C++ -*-===//
//
//             Ripples: A C++ Library for Influence Maximization
//                  Marco Minutoli <marco.minutoli@pnnl.gov>
//                   Pacific Northwest National Laboratory
//
//===----------------------------------------------------------------------===//
//
// Copyright (c) 2019, Battelle Memorial Institute
//
// Battelle Memorial Institute (hereinafter Battelle) hereby grants permission
// to any person or entity lawfully obtaining a copy of this software and
// associated documentation files (hereinafter “the Software”) to redistribute
// and use the Software in source and binary forms, with or without
// modification.  Such person or entity may use, copy, modify, merge, publish,
// distribute, sublicense, and/or sell copies of the Software, and may permit
// others to do so, subject to the following conditions:
//
// 1. Redistributions of source code must retain the above copyright notice,
//    this list of conditions and the following disclaimers.
//
// 2. Redistributions in binary form must reproduce the above copyright notice,
//    this list of conditions and the following disclaimer in the documentation
//    and/or other materials provided with the distribution.
//
// 3. Other than as used herein, neither the name Battelle Memorial Institute or
//    Battelle may be used in any form whatsoever without the express written
//    consent of Battelle.
//
// THIS SOFTWARE IS PROVIDED BY THE COPYRIGHT HOLDERS AND CONTRIBUTORS "AS IS"
// AND ANY EXPRESS OR IMPLIED WARRANTIES, INCLUDING, BUT NOT LIMITED TO, THE
// IMPLIED WARRANTIES OF MERCHANTABILITY AND FITNESS FOR A PARTICULAR PURPOSE
// ARE DISCLAIMED. IN NO EVENT SHALL BATTELLE OR CONTRIBUTORS BE LIABLE FOR ANY
// DIRECT, INDIRECT, INCIDENTAL, SPECIAL, EXEMPLARY, OR CONSEQUENTIAL DAMAGES
// (INCLUDING, BUT NOT LIMITED TO, PROCUREMENT OF SUBSTITUTE GOODS OR SERVICES;
// LOSS OF USE, DATA, OR PROFITS; OR BUSINESS INTERRUPTION) HOWEVER CAUSED AND
// ON ANY THEORY OF LIABILITY, WHETHER IN CONTRACT, STRICT LIABILITY, OR TORT
// (INCLUDING NEGLIGENCE OR OTHERWISE) ARISING IN ANY WAY OUT OF THE USE OF THIS
// SOFTWARE, EVEN IF ADVISED OF THE POSSIBILITY OF SUCH DAMAGE.
//
//===----------------------------------------------------------------------===//

#ifndef RIPPLES_GRAPH_H
#define RIPPLES_GRAPH_H

#include <algorithm>
#include <cstddef>
#include <unordered_map>
#include <numeric>
#include <vector>
#include <execution>
#include <cassert>

#include <ripples/utility.h>

#if defined ENABLE_METALL
#include <metall/container/vector.hpp>
#include <metall/container/unordered_map.hpp>
#include <metall/metall.hpp>
#endif

namespace ripples {

//! \brief Forward Direction Graph loading policy.
//!
//! \tparam VertexTy The type of the vertex in the graph.
template <typename VertexTy>
struct ForwardDirection {
  //! \brief Edge Source
  //!
  //! \tparam ItrTy Edge iterator type.
  //!
  //! \param itr Iterator to the current edge.
  //! \return The source of the egde to be loaded in the graph.
  template <typename ItrTy, typename MapTy>
  static VertexTy Source(ItrTy itr, const MapTy &m) {
    return m.find(itr->source)->second;
  }

  //! \brief Edge Destination
  //!
  //! \tparam ItrTy Edge iterator type.
  //!
  //! \param itr Iterator to the current edge.
  //! \return The destination of the egde to be loaded in the graph.
  template <typename ItrTy, typename MapTy>
  static VertexTy Destination(ItrTy itr, const MapTy &m) {
    return m.find(itr->destination)->second;
  }
};

//! \brief Backward Direction Graph loading policy.
//!
//! \tparam VertexTy The type of the vertex in the graph.
template <typename VertexTy>
struct BackwardDirection {
  //! \brief Edge Source
  //!
  //! \tparam ItrTy Edge iterator type.
  //!
  //! \param itr Iterator to the current edge.
  //! \return The source of the egde to be loaded in the graph.
  template <typename ItrTy, typename MapTy>
  static VertexTy Source(ItrTy itr, const MapTy &m) {
    return m.find(itr->destination)->second;
  }

  //! \brief Edge Destination
  //!
  //! \tparam ItrTy Edge iterator type.
  //!
  //! \param itr Iterator to the current edge.
  //! \return The destination of the egde to be loaded in the graph.
  template <typename ItrTy, typename MapTy>
  static VertexTy Destination(ItrTy itr, const MapTy &m) {
    return m.find(itr->source)->second;
  }
};

//! \brief A weighted edge.
//!
//! \tparam VertexTy The integer type representing a vertex of the graph.
//! \tparam WeightTy The type representing the weight on the edge.
template <typename VertexTy, typename WeightTy = void>
struct Edge {
  //! The integer type representing vertices in the graph.
  using vertex_type = VertexTy;
  //! The type representing weights on the edges of the graph.
  using weight_type = WeightTy;
  //! The source of the edge.
  VertexTy source;
  //! The destination of the edge.
  VertexTy destination;
  //! The weight on the edge.
  WeightTy weight;

  bool operator==(const Edge &O) const {
    return O.source == this->source && O.destination == this->destination &&
           O.weight == this->weight;
  }
};

template <typename VertexTy>
struct Edge<VertexTy, void> {
  using vertex_type = VertexTy;

  VertexTy source;
  VertexTy destination;

  bool operator==(const Edge &O) const {
    return O.source == this->source && O.destination == this->destination;
  }
};

//! \brief CSR Edge for an unweighted graph.
//! \tparam VertexTy The type of the vertex.
template <typename VertexTy>
struct Destination {
  using vertex_type = VertexTy;
  using weight_type = void;
  //! The destination vertex of the edge.
  VertexTy vertex;

  bool operator==(const Destination &O) const {
    return this->vertex == O.vertex;
  }
  template <typename Direction, typename Itr, typename IDMap>
  static Destination Create(Itr itr, IDMap &IM) {
    Destination dst{Direction::Destination(itr, IM)};
    return dst;
  }
};

//! \brief The edges stored in the CSR.
template <typename VertexTy, typename WeightTy>
struct WeightedDestination : public Destination<VertexTy> {
  using edge_weight = WeightTy;
  WeightTy weight;  //!< The edge weight.

  WeightedDestination(VertexTy v, WeightTy w)
      : Destination<VertexTy>{v}, weight(w) {}
  WeightedDestination() : WeightedDestination(VertexTy(), WeightTy()) {}

  bool operator==(const WeightedDestination &O) const {
    return Destination<VertexTy>::operator==(O) && this->weight == O.weight;
  }
  template <typename Direction, typename Itr, typename IDMap>
  static WeightedDestination Create(Itr itr, IDMap &IM) {
    WeightedDestination dst{Direction::Destination(itr, IM), itr->weight};
    return dst;
  }
};

//! \brief The Graph data structure.
//!
//! A graph in CSR format.  The construction method takes care of projecting the
//! vercites in the input edge list into a contiguous space [0; N[ of integers
//! in order to build the CSR representation.  However, the data structure
//! stores a map that allows to project back the IDs into the original space.
//!
//! \tparam VertexTy The integer type representing a vertex of the graph.
//! \tparam DestinationTy The type representing the element of the edge array.
//! \tparam DirectionPolicy The policy encoding the graph direction with repect
//!    of the original data.
template <typename VertexTy,
          typename DestinationTy = WeightedDestination<VertexTy, float>,
          typename DirectionPolicy = ForwardDirection<VertexTy>,
          typename allocator_t = std::allocator<char>>
class Graph {
 public:
  //! The size type.
  using size_type = size_t;
  //! The type of an edge in the graph.
  using edge_type = DestinationTy;
  //! The integer type representing vertices in the graph.
  using vertex_type = VertexTy;
  using weight_type = typename DestinationTy::edge_weight;

 private:
  // Pointer type for the edges array
  using edge_pointer_t = rebind_alloc_pointer<allocator_t, edge_type>;
  // Pointer type for the indices array
  using index_pointer_t = rebind_alloc_pointer<allocator_t, edge_pointer_t>;

 public:

  //! \brief The neighborhood of a vertex.
  class Neighborhood {
   public:
    //! Construct the neighborhood.
    //!
    //! \param B The begin of the neighbor list.
    //! \param E The end of the neighbor list.
    Neighborhood(edge_pointer_t B, edge_pointer_t E) : begin_(B), end_(E) {}

    //! Begin of the neighborhood.
    //! \return an iterator to the begin of the neighborhood.
    edge_pointer_t begin() const { return begin_; }
    //! End of the neighborhood.
    //! \return an iterator to the begin of the neighborhood.
    edge_pointer_t end() const { return end_; }

   private:
    edge_pointer_t begin_;
    edge_pointer_t end_;
  };

 //! Allocator Graph Constructor.
  Graph(allocator_t allocator = allocator_t())
      : numNodes(0),
        numEdges(0),
        index(nullptr),
        edges(nullptr),
        graph_allocator(allocator),
        idMap(allocator),
        reverseMap(allocator) {}

  Graph(const Graph &O)
      : numNodes(O.numNodes),
        numEdges(O.numEdges),
        idMap(O.idMap),
        reverseMap(O.reverseMap),
        graph_allocator(O.graph_allocator) {
    edges = allocate_edges(numEdges);
    index = allocate_index(numNodes + 1);

#pragma omp parallel for
    for (size_t i = 0; i < numEdges; ++i) {
      edges[i] = O.edges[i];
    }

#pragma omp parallel for
    for (size_t i = 0; i < numNodes + 1; ++i) {
      index[i] = edges + std::distance(O.index[0], O.index[i]);
    }
  }

  //! Copy assignment operator.
  //! \param O The graph to be copied.
  //! \return a reference to the destination graph.
  Graph &operator=(const Graph &O) {
    numNodes = O.numNodes;
    numEdges = O.numEdges;
    idMap = O.idMap;
    reverseMap = O.reverseMap;

    deallocate_index(index, numNodes + 1);
    deallocate_edges(edges, numEdges);

    index = allocate_index(numNodes + 1);
    edges = allocate_edges(numEdges);
#pragma omp parallel for
    for (size_t i = 0; i < numEdges; ++i) {
      edges[i] = O.edges[i];
    }

#pragma omp parallel for
    for (size_t i = 0; i < numNodes + 1; ++i) {
      index[i] = edges + std::distance(O.index[0], O.index[i]);
    }
    return *this;
  }

  //! Move constructor.
  //! \param O The graph to be moved.
  Graph(Graph &&O)
      : numNodes(O.numNodes),
        numEdges(O.numEdges),
        index(O.index),
        edges(O.edges),
        graph_allocator(std::move(O.graph_allocator)),
        idMap(std::move(O.idMap)),
        reverseMap(std::move(O.reverseMap)) {
    O.numNodes = 0;
    O.numEdges = 0;
    O.index = nullptr;
    O.edges = nullptr;
  }

  //! Move assignment operator.
  //! \param O The graph to be moved.
  //! \return a reference to the destination graph.
  Graph &operator=(Graph &&O) {
    if (this == &O) return *this;

    deallocate_index(index, numNodes + 1);
    deallocate_edges(edges, numEdges);

    numNodes = O.numNodes;
    numEdges = O.numEdges;
    index = O.index;
    edges = O.edges;
    idMap = std::move(O.idMap);
    reverseMap = std::move(O.reverseMap);

    O.numNodes = 0;
    O.numEdges = 0;
    O.index = nullptr;
    O.edges = nullptr;

    return *this;
  }

  //! \brief Constructor.
  //!
  //! Build a Graph from a sequence of edges.  The vertex identifiers are
  //! projected over the integer interval [0;N[.  The data structure stores
  //! conversion maps to move fro the internal representation of the vertex IDs
  //! to the original input representation.
  //!
  //! \tparam EdgeIterator The iterator type used to visit the input edge list.
  //!
  //! \param begin The start of the edge list.
  //! \param end The end of the edge list.
  template <typename EdgeIterator>
  Graph(EdgeIterator begin, EdgeIterator end, bool renumbering, allocator_t allocator = allocator_t())
  : graph_allocator(allocator),
    idMap(allocator),
    reverseMap(allocator){

    VertexTy maxVertexID = 0;
    for (auto itr = begin; itr != end; ++itr) {
      if (idMap.count(itr->source) == 0) {
        idMap[itr->source] = itr->source;
        if (renumbering) {
          reverseMap.push_back(itr->source);
        }
      }

      if (idMap.count(itr->destination) == 0) {
        idMap[itr->destination] = itr->destination;
        if (renumbering) {
          reverseMap.push_back(itr->destination);
        }
      }

      maxVertexID = std::max(std::max(itr->source, itr->destination), maxVertexID);
    }

    if (renumbering) {
      // Could utilize the C++ 17 parallel sort
      std::sort(reverseMap.begin(), reverseMap.end());
      #pragma omp parallel for
      for (size_t i = 0; i < reverseMap.size(); ++i) {
        assert(idMap.count(reverseMap.at(i)) > 0);
        idMap.at(reverseMap.at(i)) = i;
      }
      assert(idMap.size() == reverseMap.size());
    } else {
      reverseMap.resize(maxVertexID + 1);
      #pragma omp parallel for
      for (VertexTy id = 0; id <= maxVertexID; ++id) {
        reverseMap.at(id) = id;
      }
    }

    numNodes = reverseMap.size();
    numEdges = std::distance(begin, end);

    edges = allocate_edges(numEdges);
    index = allocate_index(numNodes + 1);

#pragma omp parallel for
    for (size_t i = 0; i < numNodes + 1; ++i) {
      index[i] = edges;
    }

#pragma omp parallel for
    for (size_t i = 0; i < numEdges; ++i) {
      edges[i] = DestinationTy();
    }

    for (auto itr = begin; itr != end; ++itr) {
      index[DirectionPolicy::Source(itr, idMap) + 1] += 1;
    }

    for (size_t i = 1; i <= numNodes; ++i) {
      index[i] += index[i - 1] - edges;
    }

    std::vector<edge_pointer_t> ptrEdge(index, index + numNodes);
    for (auto itr = begin; itr != end; ++itr) {
      *ptrEdge[DirectionPolicy::Source(itr, idMap)] =
          edge_type::template Create<DirectionPolicy>(itr, idMap);
      ++ptrEdge[DirectionPolicy::Source(itr, idMap)];
    }
  }

  //! \brief Destuctor.
  ~Graph() {
    deallocate_index(index, numNodes + 1);
    deallocate_edges(edges, numEdges);
  }

  //! Returns the out-degree of a vertex.
  //! \param v The input vertex.
  //! \return the in-degree of vertex v in input.
  size_t degree(VertexTy v) const { return index[v + 1] - index[v]; }

  //! Returns the neighborhood of a vertex.
  //! \param v The input vertex.
  //! \return  a range containing the out-neighbors of the vertex v in input.
  Neighborhood neighbors(VertexTy v) const {
    return Neighborhood(index[v], index[v + 1]);
  }

  //! The number of nodes in the Graph.
  //! \return The number of nodes in the Graph.
  size_t num_nodes() const { return numNodes; }

  //! The number of edges in the Graph.
  //! \return The number of edges in the Graph.
  size_t num_edges() const { return numEdges; }

  //! Convert a list of vertices from the interal representation to the original
  //! input representation.
  //!
  //! \tparam Itr The iterator type of the input sequence of vertex IDs.
  //! \tparam OutputItr The iterator type of the output sequence.
  //!
  //! \param b The begin of the input vertex IDs sequence.
  //! \param e The end of the input vertex IDs sequence.
  //! \param o The start of the output vertex IDs sequence.
  template <typename Itr, typename OutputItr>
  void convertID(Itr b, Itr e, OutputItr o) const {
    using value_type = typename Itr::value_type;
    std::transform(b, e, o, [&](const value_type &v) -> value_type {
      return reverseMap.at(v);
    });
  }

  //! Convert a vertex from the interal representation to the original input
  //! representation.
  //!
  //! \param v The input vertex ID.
  //! \return The original vertex ID in the input representation.
  vertex_type convertID(const vertex_type v) const { return reverseMap.at(v); }

  //! Convert a list of vertices from the original input edge list
  //! representation to the internal vertex representation.
  //!
  //! \tparam Itr The iterator type of the input sequence of vertex IDs.
  //! \tparam OutputItr The iterator type of the output sequence.
  //!
  //! \param b The begin of the input vertex IDs sequence.
  //! \param e The end of the input vertex IDs sequence.
  //! \param o The start of the output vertex IDs sequence.
  template <typename Itr, typename OutputItr>
  void transformID(Itr b, Itr e, OutputItr o) const {
    using value_type = typename Itr::value_type;
    std::transform(b, e, o, [this](const value_type &v) -> value_type {
      return transformID(v);
    });
  }

  vertex_type transformID(const vertex_type v) const {
    auto itr = idMap.find(v);
    if (itr != idMap.end())
      return itr->second;
    else
      throw "Bad node";
  }

  //! Dump the internal representation to a binary stream.
  //!
  //! \tparam FStream The type of the output stream
  //!
  //! \param FS The ouput file stream.
  template <typename FStream>
  void dump_binary(FStream &FS) const {
    uint64_t num_nodes = htole64(numNodes);
    uint64_t num_edges = htole64(numEdges);
    FS.write(reinterpret_cast<const char *>(&num_nodes), sizeof(uint64_t));
    FS.write(reinterpret_cast<const char *>(&num_edges), sizeof(uint64_t));

    sequence_of<VertexTy>::dump(FS, reverseMap.begin(), reverseMap.end());

    using relative_index =
        typename std::iterator_traits<edge_pointer_t>::difference_type;
    std::vector<relative_index> relIndex(numNodes + 1, 0);
    std::transform(index, index + numNodes + 1, relIndex.begin(),
                   [=](edge_pointer_t v) -> relative_index {
                     return std::distance(edges, v);
                   });
    sequence_of<relative_index>::dump(FS, relIndex.begin(), relIndex.end());
    sequence_of<edge_type>::dump(FS, edges, edges + numEdges);
  }

 private:
  static constexpr bool isForward =
      std::is_same<DirectionPolicy, ForwardDirection<VertexTy>>::value;
  using transposed_direction =
      typename std::conditional<isForward, BackwardDirection<VertexTy>,
                                ForwardDirection<VertexTy>>::type;
  using transposed_type = Graph<vertex_type, edge_type, transposed_direction,
                                allocator_t>;

  friend transposed_type;

 public:
  //! Get the transposed graph.
  //! \return the transposed graph.
  transposed_type get_transpose() const {
    using out_dest_type = typename transposed_type::edge_type;
    using out_dest_ptr_type = rebind_alloc_pointer<allocator_t, out_dest_type>;
    transposed_type G(graph_allocator);
    G.numEdges = numEdges;
    G.numNodes = numNodes;
    G.reverseMap = reverseMap;
    G.idMap = idMap;
    G.index = G.allocate_index(G.numNodes + 1);
    G.edges = G.allocate_edges(G.numEdges);

    // Initialize with non-null pointers because the increment (++) operation is
    // performed to the values in G.index.
    // Incrementing the null pointer does not work with Boost::offset_ptr and
    // may be an undefined behavior even with the raw pointer.
#pragma omp parallel for
    for (auto itr = G.index; itr < G.index + numNodes + 1; ++itr) {
      *itr = G.edges;
    }

#pragma omp parallel for
    for (auto itr = G.edges; itr < G.edges + numEdges; ++itr) {
      *itr = out_dest_type();
    }

    std::for_each(edges, edges + numEdges,
                  [&](const edge_type &d) { ++G.index[d.vertex + 1]; });

    std::partial_sum(G.index, G.index + numNodes + 1, G.index,
                     [&G](out_dest_ptr_type a, out_dest_ptr_type b) {
                      const auto degree = std::distance(G.edges, b);
                      return a + degree;
                     });

    std::vector<out_dest_ptr_type> destPointers(G.index, G.index + numNodes);
    for (vertex_type v = 0; v < numNodes; ++v) {
      for (auto u : neighbors(v)) {
        *destPointers[u.vertex] = {v, u.weight};
        destPointers[u.vertex]++;
      }
    }

    return G;
  }

<<<<<<< HEAD
  edge_pointer_t *csr_index() const { return index; }
=======
  // Function to set the edgeweights to a constant value
  void setEdgeWeights(weight_type w) {
    for (size_t i = 0; i < numEdges; ++i) {
      edges[i].weight = w;
    }
  }

  edge_type **csr_index() const { return index; }
>>>>>>> be0f5e13

  edge_pointer_t csr_edges() const { return edges; }

  template <typename FStream>
  void load_binary(FStream &FS) {
    #ifdef ENABLE_METALL
    // Static assert 0
    throw 0 && "Not implemented yet, don't use with Metall";
    #endif


    if (!FS.is_open()) throw "Bad things happened!!!";

    FS.read(reinterpret_cast<char *>(&numNodes), sizeof(numNodes));
    FS.read(reinterpret_cast<char *>(&numEdges), sizeof(numEdges));

    numNodes = le64toh(numNodes);
    numEdges = le64toh(numEdges);

    reverseMap.resize(numNodes);
    FS.read(reinterpret_cast<char *>(reverseMap.data()),
            reverseMap.size() * sizeof(VertexTy));

    sequence_of<VertexTy>::load(reverseMap.begin(), reverseMap.end(),
                                reverseMap.begin());

    for (VertexTy i = 0; i < numNodes; ++i) idMap[reverseMap[i]] = i;

    index = allocate_index(numNodes + 1);
    edges = allocate_edges(numEdges);

    #pragma omp parallel for
    for (size_t i = 0; i < numNodes + 1; ++i) {
      index[i] = nullptr;
    }

    #pragma omp parallel for
    for (size_t i = 0; i < numEdges; ++i) {
      edges[i] = edge_type();
    }

    FS.read(reinterpret_cast<char *>(pointer_to(index)),
            (numNodes + 1) * sizeof(ptrdiff_t));

    sequence_of<edge_pointer_t>::load(index, index + numNodes + 1, index);

    std::transform(index, index + numNodes + 1, index,
                   [=](edge_pointer_t v) -> edge_pointer_t {
                     return edge_pointer_t(reinterpret_cast<ptrdiff_t>(pointer_to(v)) + edges);
                   });

    FS.read(reinterpret_cast<char *>(pointer_to(edges)), numEdges * sizeof(edge_type));
    sequence_of<edge_type>::load(edges, edges + numEdges, edges);
  }

  private:

  // Obtains a raw pointer from a given pointer. This function is equivalent to
  // std::pointer_to, which is available in C++20.
  template <typename pointer_t>
  static typename std::pointer_traits<pointer_t>::element_type*
    pointer_to(pointer_t p) {
  #ifdef ENABLE_METALL
    return metall::to_raw_pointer(p);
  #else
    return p;
  #endif
  }

  template <typename Alloc, typename T>
  static auto general_allocate(Alloc alloc, const size_t size) {
    using alloc_t = rebind_alloc<Alloc, T>;
    auto ptr = alloc_t(alloc).allocate(size);
    if (size > 0 && !ptr) {
      throw "Bad allocation";
    }
    return ptr;
  }

  template <typename Alloc, typename pointer_t>
  void general_deallocate(Alloc alloc, pointer_t ptr, const size_t size) {
    if (!ptr) return;
    using T = typename std::pointer_traits<pointer_t>::element_type;
    using alloc_t = rebind_alloc<Alloc, T>;
    alloc_t(alloc).deallocate(pointer_to(ptr), size);
  }

  index_pointer_t allocate_index(const std::size_t n) {
    return general_allocate<allocator_t, edge_pointer_t>(graph_allocator, n);
  }

  edge_pointer_t allocate_edges(const std::size_t n) {
    return general_allocate<allocator_t, edge_type>(graph_allocator, n);
  }

  void deallocate_index(index_pointer_t index, const std::size_t n) {
    general_deallocate<allocator_t, index_pointer_t>(graph_allocator, index, n);
  }

  void deallocate_edges(edge_pointer_t edges, const std::size_t n) {
    general_deallocate<allocator_t, edge_pointer_t>(graph_allocator, edges, n);
  }

  index_pointer_t index;
  edge_pointer_t edges;
  allocator_t graph_allocator;

    // Allocator and vector types for the indices array
  using reverse_map_allocator_t = rebind_alloc<allocator_t, VertexTy>;
  #if defined ENABLE_METALL
  using reverse_map_vector_t
    = metall::container::vector<VertexTy, reverse_map_allocator_t>;
  #else
  using reverse_map_vector_t = std::vector<VertexTy, reverse_map_allocator_t>;
  #endif

 using idmap_allocator_t = rebind_alloc<allocator_t,
                                        std::pair<const VertexTy, VertexTy>>;
 #if defined ENABLE_METALL
 using idmap_t = metall::container::unordered_map<VertexTy, VertexTy,
                                                  std::hash<VertexTy>,
                                                  std::equal_to<>,
                                                  idmap_allocator_t>;
 #else
 using idmap_t = std::unordered_map<VertexTy, VertexTy,
                                    std::hash<VertexTy>,
                                    std::equal_to<>,
                                    idmap_allocator_t>;
 #endif

  idmap_t idMap;
  reverse_map_vector_t reverseMap;

  size_t numNodes;
  size_t numEdges;
};

template <typename BwdGraphTy, typename FwdGraphTy>
auto getCommunitiesSubgraphs(
    const FwdGraphTy &Gf,
    const std::vector<typename FwdGraphTy::vertex_type> &communityVector) {
  using vertex_type = typename FwdGraphTy::vertex_type;
  size_t num_communities =
      *std::max_element(communityVector.begin(), communityVector.end()) + 1;
  std::vector<BwdGraphTy> communities(num_communities);

  using EdgeTy = Edge<typename FwdGraphTy::vertex_type, typename FwdGraphTy::edge_type::edge_weight>;
  std::vector<std::vector<EdgeTy>> edge_lists(num_communities);
  for (typename FwdGraphTy::vertex_type src = 0; src < Gf.num_nodes(); ++src) {
    vertex_type original_src = Gf.convertID(src);

    vertex_type community_src = communityVector[original_src - 1];
    for (auto e : Gf.neighbors(src)) {
      vertex_type original_dst = Gf.convertID(e.vertex);

      vertex_type community_dst = communityVector[original_dst - 1];
      if (community_dst == community_src) {
        edge_lists[community_src].push_back(
            {original_src, original_dst, e.weight});
      }
    }
  }

  for (size_t i = 0; i < num_communities; ++i) {
    communities[i] = BwdGraphTy(edge_lists[i].begin(), edge_lists[i].end(), true);
  }

  return communities;
}

}  // namespace ripples

#endif  // RIPPLES_GRAPH_H<|MERGE_RESOLUTION|>--- conflicted
+++ resolved
@@ -585,18 +585,7 @@
     return G;
   }
 
-<<<<<<< HEAD
   edge_pointer_t *csr_index() const { return index; }
-=======
-  // Function to set the edgeweights to a constant value
-  void setEdgeWeights(weight_type w) {
-    for (size_t i = 0; i < numEdges; ++i) {
-      edges[i].weight = w;
-    }
-  }
-
-  edge_type **csr_index() const { return index; }
->>>>>>> be0f5e13
 
   edge_pointer_t csr_edges() const { return edges; }
 
