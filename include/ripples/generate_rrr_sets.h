--- conflicted
+++ resolved
@@ -63,6 +63,8 @@
 //! \brief The Random Reverse Reachability Sets type
 template <typename GraphTy>
 using RRRset = std::vector<typename GraphTy::vertex_type>;
+template <typename GraphTy>
+using RRRsets = std::vector<RRRset<GraphTy>>;
 
 //! \brief Execute a randomize BFS to generate a Random RR Set.
 //!
@@ -130,6 +132,7 @@
 //! \tparam GraphTy The type of the garph.
 //! \tparam PRNGeneratorty The type of the random number generator.
 //! \tparam ItrTy A random access iterator type.
+//! \tparam ExecRecordTy The type of the execution record
 //! \tparam diff_model_tag The policy for the diffusion model.
 //!
 //! \param G The original graph.
@@ -138,26 +141,14 @@
 //! \param end The end of the sequence where to store RRR sets.
 //! \param model_tag The diffusion model tag.
 //! \param ex_tag The execution policy tag.
-<<<<<<< HEAD
-//!
-//! \return A list of theta Random Reverse Rachability Sets.
-template <typename GraphTy, typename PRNGeneratorTy, typename diff_model_tag>
-std::vector<RRRset<GraphTy>> GenerateRRRSets(const GraphTy &G, size_t theta,
-                                             PRNGeneratorTy &generator,
-                                             IMMExecutionRecord &,
-                                             diff_model_tag &&model_tag,
-                                             sequential_tag &&ex_tag) {
-  using vertex_type = typename GraphTy::vertex_type;
-  std::vector<RRRset<GraphTy>> rrrSets(theta);
-
-=======
 template <typename GraphTy, typename PRNGeneratorTy,
-          typename ItrTy, typename diff_model_tag>
+          typename ItrTy, typename ExecRecordTy,
+          typename diff_model_tag>
 void GenerateRRRSets(GraphTy &G, PRNGeneratorTy &generator,
                      ItrTy begin, ItrTy end,
+                     ExecRecordTy &,
                      diff_model_tag &&model_tag,
                      sequential_tag &&ex_tag) {
->>>>>>> b7843e83
   trng::uniform_int_dist start(0, G.num_nodes());
 
   for (auto itr = begin; itr < end; ++itr) {
@@ -172,6 +163,7 @@
 //! \tparam GraphTy The type of the garph.
 //! \tparam PRNGeneratorty The type of the random number generator.
 //! \tparam ItrTy A random access iterator type.
+//! \tparam ExecRecordTy The type of the execution record
 //! \tparam diff_model_tag The policy for the diffusion model.
 //!
 //! \param G The original graph.
@@ -180,26 +172,14 @@
 //! \param end The end of the sequence where to store RRR sets.
 //! \param model_tag The diffusion model tag.
 //! \param ex_tag The execution policy tag.
-<<<<<<< HEAD
-//!
-//! \return A list of theta Random Reverse Rachability Sets.
-template <typename GraphTy, typename PRNGeneratorTy, typename diff_model_tag>
-std::vector<RRRset<GraphTy>> GenerateRRRSets(const GraphTy &G, size_t theta,
-                                             PRNGeneratorTy &generator,
-                                             IMMExecutionRecord &,
-                                             diff_model_tag &&model_tag,
-                                             omp_parallel_tag &&ex_tag) {
-  using vertex_type = typename GraphTy::vertex_type;
-  std::vector<RRRset<GraphTy>> rrrSets(theta);
-
-=======
 template <typename GraphTy, typename PRNGeneratorTy,
-          typename ItrTy, typename diff_model_tag>
+          typename ItrTy, typename ExecRecordTy,
+          typename diff_model_tag>
 void GenerateRRRSets(GraphTy &G, PRNGeneratorTy &generator,
                      ItrTy begin, ItrTy end,
+                     ExecRecordTy &,
                      diff_model_tag &&model_tag,
                      omp_parallel_tag &&ex_tag) {
->>>>>>> b7843e83
 #pragma omp parallel
   {
     size_t rank = omp_get_thread_num();
