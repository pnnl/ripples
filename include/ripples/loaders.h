//===------------------------------------------------------------*- C++ -*-===//
//
//             Ripples: A C++ Library for Influence Maximization
//                  Marco Minutoli <marco.minutoli@pnnl.gov>
//                   Pacific Northwest National Laboratory
//
//===----------------------------------------------------------------------===//
//
// Copyright (c) 2019, Battelle Memorial Institute
//
// Battelle Memorial Institute (hereinafter Battelle) hereby grants permission
// to any person or entity lawfully obtaining a copy of this software and
// associated documentation files (hereinafter “the Software”) to redistribute
// and use the Software in source and binary forms, with or without
// modification.  Such person or entity may use, copy, modify, merge, publish,
// distribute, sublicense, and/or sell copies of the Software, and may permit
// others to do so, subject to the following conditions:
//
// 1. Redistributions of source code must retain the above copyright notice,
//    this list of conditions and the following disclaimers.
//
// 2. Redistributions in binary form must reproduce the above copyright notice,
//    this list of conditions and the following disclaimer in the documentation
//    and/or other materials provided with the distribution.
//
// 3. Other than as used herein, neither the name Battelle Memorial Institute or
//    Battelle may be used in any form whatsoever without the express written
//    consent of Battelle.
//
// THIS SOFTWARE IS PROVIDED BY THE COPYRIGHT HOLDERS AND CONTRIBUTORS "AS IS"
// AND ANY EXPRESS OR IMPLIED WARRANTIES, INCLUDING, BUT NOT LIMITED TO, THE
// IMPLIED WARRANTIES OF MERCHANTABILITY AND FITNESS FOR A PARTICULAR PURPOSE
// ARE DISCLAIMED. IN NO EVENT SHALL BATTELLE OR CONTRIBUTORS BE LIABLE FOR ANY
// DIRECT, INDIRECT, INCIDENTAL, SPECIAL, EXEMPLARY, OR CONSEQUENTIAL DAMAGES
// (INCLUDING, BUT NOT LIMITED TO, PROCUREMENT OF SUBSTITUTE GOODS OR SERVICES;
// LOSS OF USE, DATA, OR PROFITS; OR BUSINESS INTERRUPTION) HOWEVER CAUSED AND
// ON ANY THEORY OF LIABILITY, WHETHER IN CONTRACT, STRICT LIABILITY, OR TORT
// (INCLUDING NEGLIGENCE OR OTHERWISE) ARISING IN ANY WAY OUT OF THE USE OF THIS
// SOFTWARE, EVEN IF ADVISED OF THE POSSIBILITY OF SUCH DAMAGE.
//
//===----------------------------------------------------------------------===//

#ifndef RIPPLES_LOADERS_H
#define RIPPLES_LOADERS_H

#include <algorithm>
#include <fstream>
#include <iostream>
#include <numeric>
#include <sstream>
#include <stdexcept>
#include <string>
#include <type_traits>
#include <unordered_map>

#include "ripples/diffusion_simulation.h"
#include "ripples/graph.h"
#include "trng/lcg64.hpp"
#include "trng/truncated_normal_dist.hpp"
#include "trng/uniform01_dist.hpp"

namespace ripples {

//! Edge List in TSV format tag.
struct edge_list_tsv {};
//! Weighted Edge List in TSV format tag.
struct weighted_edge_list_tsv {};

namespace {

//! Load an Edge List in TSV format and generate the weights.
//!
//! \tparam EdgeTy The type of edges.
//! \tparam PRNG The type of the parallel random number generator.
//! \tparam diff_model_tag The Type-Tag for the diffusion model.
//!
//! \param inputFile The name of the input file.
//! \param undirected When true, the edge list is from an undirected graph.
//! \param rand The random number generator.
template <typename EdgeTy, typename PRNG, typename diff_model_tag>
std::vector<EdgeTy> load(const std::string &inputFile, const bool undirected,
                         PRNG &rand, const edge_list_tsv &&,
                         const diff_model_tag &&) {
  std::ifstream GFS(inputFile);
  size_t lineNumber = 0;

  trng::uniform01_dist<float> probability;

  std::vector<EdgeTy> result;
  for (std::string line; std::getline(GFS, line); ++lineNumber) {
    if (line.empty()) continue;
    if (line.find('%') != std::string::npos) continue;
    if (line.find('#') != std::string::npos) continue;

    std::stringstream SS(line);

    typename EdgeTy::vertex_type source;
    typename EdgeTy::vertex_type destination;
    typename EdgeTy::weight_type weight;
    SS >> source >> destination;

    weight = rand();
    EdgeTy e = {source, destination, weight};
    result.emplace_back(e);

    if (undirected) {
      weight = rand();
      EdgeTy e = {destination, source, weight};
      result.emplace_back(e);
    }
  }

  if (std::is_same<diff_model_tag, ripples::linear_threshold_tag>::value) {
    auto cmp = [](const EdgeTy &a, const EdgeTy &b) -> bool {
      return a.source < b.source;
    };

    std::sort(result.begin(), result.end(), cmp);

    for (auto begin = result.begin(); begin != result.end();) {
      auto end = std::upper_bound(begin, result.end(), *begin, cmp);
      typename EdgeTy::weight_type not_taking = rand();
      typename EdgeTy::weight_type total = std::accumulate(
          begin, end, not_taking,
          [](const typename EdgeTy::weight_type &a, const EdgeTy &b) ->
          typename EdgeTy::weight_type { return a + b.weight; });

      std::transform(begin, end, begin, [=](EdgeTy &e) -> EdgeTy {
        e.weight /= total;
        return e;
      });

      begin = end;
    }
  }

  return result;
}

//! Load a Weighted Edge List in TSV format.
//!
//! \tparam EdgeTy The type of edges.
//! \tparam PRNG The type of the parallel random number generator.
//! \tparam diff_model_tag The Type-Tag for the diffusion model.
//!
//! \param inputFile The name of the input file.
//! \param undirected When true, the edge list is from an undirected graph.
//! \param rand The random number generator.
template <typename EdgeTy, typename PRNG, typename diff_model_tag>
std::vector<EdgeTy> load(const std::string &inputFile, const bool undirected,
                         PRNG &rand, const weighted_edge_list_tsv &&,
                         diff_model_tag &&) {
  std::ifstream GFS(inputFile);
  size_t lineNumber = 0;

  std::vector<EdgeTy> result;
  for (std::string line; std::getline(GFS, line); ++lineNumber) {
    if (line.empty()) continue;
    if (line.find('%') != std::string::npos) continue;
    if (line.find('#') != std::string::npos) continue;

    std::stringstream SS(line);

    typename EdgeTy::vertex_type source;
    typename EdgeTy::vertex_type destination;
    typename EdgeTy::weight_type weight;
    SS >> source >> destination >> weight;

    EdgeTy e = {source, destination, weight};
    result.emplace_back(e);

    if (undirected) {
      EdgeTy e = {destination, source, weight};
      result.emplace_back(e);
    }
  }
  return result;
}

}  // namespace

template <typename PRNG, typename Distribution>
class WeightGenerator {
 public:
  WeightGenerator(PRNG &gen, Distribution dist, float scale_factor = 1.0)
      : gen_(gen), dist_(dist), scale_factor_(scale_factor) {}

  WeightGenerator(PRNG &gen, float scale_factor = 1.0)
      : WeightGenerator(gen, Distribution(), scale_factor) {}

  float operator()() { return scale_factor_ * dist_(gen_); }

 private:
  PRNG gen_;
  Distribution dist_;
  float scale_factor_;
};

//! Load an Edge List.
//!
//! \tparam EdgeTy The type of edges.
//! \tparam Configuration The type describing the input of the tool.
//! \tparam PRNG The type of the parallel random number generator.
//!
//! \param CFG The input configuration.
//! \param weightGen The random number generator used to generate the weights.
template <typename EdgeTy, typename Configuration, typename PRNG>
std::vector<EdgeTy> loadEdgeList(const Configuration &CFG, PRNG &weightGen) {
  std::vector<EdgeTy> edgeList;
  if (CFG.weighted) {
    if (CFG.diffusionModel == "IC") {
      edgeList = load<EdgeTy>(CFG.IFileName, CFG.undirected, weightGen,
                              ripples::weighted_edge_list_tsv{},
                              ripples::independent_cascade_tag{});
    } else if (CFG.diffusionModel == "LT") {
      edgeList = load<EdgeTy>(CFG.IFileName, CFG.undirected, weightGen,
                              ripples::weighted_edge_list_tsv{},
                              ripples::linear_threshold_tag{});
    }
  } else {
    if (CFG.diffusionModel == "IC") {
      edgeList = load<EdgeTy>(CFG.IFileName, CFG.undirected, weightGen,
                              ripples::edge_list_tsv{},
                              ripples::independent_cascade_tag{});
    } else if (CFG.diffusionModel == "LT") {
      edgeList = load<EdgeTy>(CFG.IFileName, CFG.undirected, weightGen,
                              ripples::edge_list_tsv{},
                              ripples::linear_threshold_tag{});
    }
  }
  return edgeList;
}

namespace {
template <typename GraphTy, typename ConfTy, typename PrngTy, typename allocator_t = std::allocator<char>>
GraphTy loadGraph_helper(ConfTy &CFG, PrngTy &PRNG, allocator_t allocator = allocator_t()) {
  GraphTy G(allocator);

  if (!CFG.reload) {
    using vertex_type = typename GraphTy::vertex_type;
    using weight_type = typename GraphTy::edge_type::edge_weight;
    using edge_type = ripples::Edge<vertex_type, weight_type>;
    auto edgeList = ripples::loadEdgeList<edge_type>(CFG, PRNG);
    GraphTy tmpG(edgeList.begin(), edgeList.end(), !CFG.disable_renumbering, allocator);
    G = std::move(tmpG);
  } else {
    std::ifstream binaryDump(CFG.IFileName, std::ios::binary);
<<<<<<< HEAD
    // GraphTy tmpG(binaryDump, allocator);
    // G = std::move(tmpG);
    G.load_binary(binaryDump);
=======
    GraphTy tmpG(binaryDump);
    // if CFG.distribution is "const", overwrite edge weights to CFG.mean
    if (CFG.distribution == "const") {
      tmpG.setEdgeWeights(CFG.mean);
    }
    G = std::move(tmpG);
>>>>>>> be0f5e13
  }

  return G;
}
}  // namespace

//! Load Graphs.
//!
//! \tparam GraphTy The type of the graph to be loaded.
//! \tparam ConfTy  The type of the configuration object.
//! \tparam PrngTy  The type of the parallel random number generator object.
//!
//! \param CFG The configuration object.
//! \param PRNG The parallel random number generator.
//! \return The GraphTy graph loaded from the input file.
template <typename GraphTy, typename ConfTy, typename PrngTy, typename allocator_t = std::allocator<char>>
GraphTy loadGraph(ConfTy &CFG, PrngTy &PRNG, allocator_t allocator = allocator_t()) {
  GraphTy G(allocator);
  if (CFG.distribution == "uniform") {
    WeightGenerator<trng::lcg64, trng::uniform01_dist<float>> gen(
        PRNG, CFG.scale_factor);
    G = loadGraph_helper<GraphTy>(CFG, gen, allocator);
  } else if (CFG.distribution == "normal") {
    WeightGenerator<trng::lcg64, trng::truncated_normal_dist<float>> gen(
        PRNG,
        trng::truncated_normal_dist<float>(CFG.mean, CFG.variance, 0.0, 1.0),
        CFG.scale_factor);
    G = loadGraph_helper<GraphTy>(CFG, gen, allocator);
  } else if (CFG.distribution == "const") {
    auto gen = [&]() -> float { return CFG.mean; };
    G = loadGraph_helper<GraphTy>(CFG, gen, allocator);
  } else {
    throw std::domain_error("Unsupported distribution");
  }
  return G;
}

}  // namespace ripples

#endif /* LOADERS_H */<|MERGE_RESOLUTION|>--- conflicted
+++ resolved
@@ -245,18 +245,7 @@
     G = std::move(tmpG);
   } else {
     std::ifstream binaryDump(CFG.IFileName, std::ios::binary);
-<<<<<<< HEAD
-    // GraphTy tmpG(binaryDump, allocator);
-    // G = std::move(tmpG);
     G.load_binary(binaryDump);
-=======
-    GraphTy tmpG(binaryDump);
-    // if CFG.distribution is "const", overwrite edge weights to CFG.mean
-    if (CFG.distribution == "const") {
-      tmpG.setEdgeWeights(CFG.mean);
-    }
-    G = std::move(tmpG);
->>>>>>> be0f5e13
   }
 
   return G;
