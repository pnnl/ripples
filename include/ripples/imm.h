//===------------------------------------------------------------*- C++ -*-===//
//
//             Ripples: A C++ Library for Influence Maximization
//                  Marco Minutoli <marco.minutoli@pnnl.gov>
//                   Pacific Northwest National Laboratory
//
//===----------------------------------------------------------------------===//
//
// Copyright (c) 2019, Battelle Memorial Institute
// 
// Battelle Memorial Institute (hereinafter Battelle) hereby grants permission
// to any person or entity lawfully obtaining a copy of this software and
// associated documentation files (hereinafter “the Software”) to redistribute
// and use the Software in source and binary forms, with or without
// modification.  Such person or entity may use, copy, modify, merge, publish,
// distribute, sublicense, and/or sell copies of the Software, and may permit
// others to do so, subject to the following conditions:
// 
// 1. Redistributions of source code must retain the above copyright notice,
//    this list of conditions and the following disclaimers.
// 
// 2. Redistributions in binary form must reproduce the above copyright notice,
//    this list of conditions and the following disclaimer in the documentation
//    and/or other materials provided with the distribution.
// 
// 3. Other than as used herein, neither the name Battelle Memorial Institute or
//    Battelle may be used in any form whatsoever without the express written
//    consent of Battelle.
// 
// THIS SOFTWARE IS PROVIDED BY THE COPYRIGHT HOLDERS AND CONTRIBUTORS "AS IS"
// AND ANY EXPRESS OR IMPLIED WARRANTIES, INCLUDING, BUT NOT LIMITED TO, THE
// IMPLIED WARRANTIES OF MERCHANTABILITY AND FITNESS FOR A PARTICULAR PURPOSE
// ARE DISCLAIMED. IN NO EVENT SHALL BATTELLE OR CONTRIBUTORS BE LIABLE FOR ANY
// DIRECT, INDIRECT, INCIDENTAL, SPECIAL, EXEMPLARY, OR CONSEQUENTIAL DAMAGES
// (INCLUDING, BUT NOT LIMITED TO, PROCUREMENT OF SUBSTITUTE GOODS OR SERVICES;
// LOSS OF USE, DATA, OR PROFITS; OR BUSINESS INTERRUPTION) HOWEVER CAUSED AND
// ON ANY THEORY OF LIABILITY, WHETHER IN CONTRACT, STRICT LIABILITY, OR TORT
// (INCLUDING NEGLIGENCE OR OTHERWISE) ARISING IN ANY WAY OUT OF THE USE OF THIS
// SOFTWARE, EVEN IF ADVISED OF THE POSSIBILITY OF SUCH DAMAGE.
//
//===----------------------------------------------------------------------===//

#ifndef RIPPLES_IMM_H
#define RIPPLES_IMM_H

#include <cmath>
#include <cstddef>
#include <unordered_map>
#include <vector>

#include "nlohmann/json.hpp"
#include "trng/lcg64.hpp"
#include "trng/uniform01_dist.hpp"
#include "trng/uniform_int_dist.hpp"

#include "ripples/configuration.h"
#include "ripples/find_most_influential.h"
#include "ripples/generate_rrr_sets.h"
#include "ripples/imm_execution_record.h"
#include "ripples/tim.h"
#include "ripples/utility.h"

#include "ripples/streaming_rrr_generator.h"

namespace ripples {

//! The IMM algorithm configuration descriptor.
struct IMMConfiguration : public TIMConfiguration {
  size_t streaming_workers{0};
  size_t streaming_gpu_workers{0};
  std::string gpu_mapping_string{""};
  std::unordered_map<size_t, size_t> worker_to_gpu;

  //! \brief Add command line options to configure IMM.
  //!
  //! \param app The command-line parser object.
  void addCmdOptions(CLI::App &app) {
    TIMConfiguration::addCmdOptions(app);
    app.add_option("--streaming-workers", streaming_workers,
                   "The number of workers for the CPU+GPU streaming engine.")
        ->group("Streaming-Engine Options");
    app.add_option("--streaming-gpu-workers", streaming_gpu_workers,
                   "The number of GPU workers for the CPU+GPU streaming engine.")
        ->group("Streaming-Engine Options");
    app.add_option("--streaming-gpu-mapping", gpu_mapping_string,
                   "A comma-separated set of OpenMP numbers for GPU workers.")
        ->group("Streaming-Engine Options");
  }
};

//! Retrieve the configuration parsed from command line.
//! \return the configuration parsed from command line.
ToolConfiguration<ripples::IMMConfiguration> configuration();

//! Approximate logarithm of n chose k.
//! \param n
//! \param k
//! \return an approximation of log(n choose k).
inline double logBinomial(size_t n, size_t k) {
  return n * log(n) - k * log(k) - (n - k) * log(n - k);
}

//! Compute ThetaPrime.
//!
//! \tparam execution_tag The execution policy
//!
//! \param x The index of the current iteration.
//! \param epsilonPrime Parameter controlling the approximation factor.
//! \param l Parameter usually set to 1.
//! \param k The size of the seed set.
//! \param num_nodes The number of nodes in the input graph.
template <typename execution_tag>
ssize_t ThetaPrime(ssize_t x, double epsilonPrime, double l, size_t k,
                   size_t num_nodes, execution_tag &&) {
  return (2 + 2. / 3. * epsilonPrime) *
         (l * std::log(num_nodes) + logBinomial(num_nodes, k) +
          std::log(std::log2(num_nodes))) *
         std::pow(2.0, x) / (epsilonPrime * epsilonPrime);
}

//! Compute Theta.
//!
//! \param epsilon Parameter controlling the approximation factor.
//! \param l Parameter usually set to 1.
//! \param k The size of the seed set.
//! \param LB The estimate of the lower bound.
//! \param num_nodes The number of nodes in the input graph.
inline size_t Theta(double epsilon, double l, size_t k, double LB,
                    size_t num_nodes) {
  double term1 = 0.6321205588285577;  // 1 - 1/e
  double alpha = sqrt(l * std::log(num_nodes) + std::log(2));
  double beta = sqrt(term1 * (logBinomial(num_nodes, k) +
                              l * std::log(num_nodes) + std::log(2)));
  double lamdaStar = 2 * num_nodes * (term1 * alpha + beta) *
                     (term1 * alpha + beta) * pow(epsilon, -2);

  return lamdaStar / LB;
}

//! \brief Generate Random Reverse Reachability Sets - CUDA.
//!
//! \tparam GraphTy The type of the graph.
//! \tparam PRNGeneratorty The type of the random number generator.
//! \tparam diff_model_tag The policy for the diffusion model.
//!
//! \param G The original graph.
//! \param theta The number of RRR sets to be generated.
//! \param generator The random numeber generator.
//! \param model_tag The diffusion model tag.
//! \param ex_tag The execution policy tag.
//!
//! \return A list of theta Random Reverse Rachability Sets.
template <typename GraphTy, typename PRNGeneratorTy, typename diff_model_tag>
std::vector<RRRset<GraphTy>> GenerateRRRSets(
    const GraphTy &G, size_t theta,
    StreamingRRRGenerator<GraphTy, PRNGeneratorTy, diff_model_tag> &se,
    IMMExecutionRecord &record,
    diff_model_tag &&, cuda_parallel_tag &&) {
  return se.generate(theta);
}

//! Collect a set of Random Reverse Reachable set.
//!
//! \tparam GraphTy The type of the input graph.
//! \tparam PRNGeneratorTy The type of the parallel random number generator.
//! \tparam diff_model_tag Type-Tag to selecte the diffusion model.
//! \tparam execution_tag Type-Tag to select the execution policy.
//!
//! \param G The input graph.  The graph is transoposed.
//! \param k The size of the seed set.
//! \param epsilon The parameter controlling the approximation guarantee.
//! \param l Parameter usually set to 1.
//! \param generator The parallel random number generator.
//! \param record Data structure storing timing and event counts.
//! \param model_tag The diffusion model tag.
//! \param ex_tag The execution policy tag.
template <typename GraphTy, typename RRRGenerator, typename diff_model_tag,
          typename execution_tag>
auto Sampling(const GraphTy &G, std::size_t k, double epsilon, double l,
              RRRGenerator &generator, IMMExecutionRecord &record,
              diff_model_tag &&model_tag, execution_tag &&ex_tag) {
  using vertex_type = typename GraphTy::vertex_type;

  // sqrt(2) * epsilon
  double epsilonPrime = 1.4142135623730951 * epsilon;

  double LB = 0;
  std::vector<RRRset<GraphTy>> RR;

  auto start = std::chrono::high_resolution_clock::now();
  size_t thetaPrime = 0;
  for (ssize_t x = 1; x < std::log2(G.num_nodes()); ++x) {
    // Equation 9
    ssize_t thetaPrime = ThetaPrime(x, epsilonPrime, l, k, G.num_nodes(),
                                    std::forward<execution_tag>(ex_tag));

    size_t delta = thetaPrime - RR.size();
    record.ThetaPrimeDeltas.push_back(delta);

    auto timeRRRSets = measure<>::exec_time([&]() {
<<<<<<< HEAD
      auto deltaRR =
          GenerateRRRSets(G, thetaPrime - RR.size(), generator, record,
                          std::forward<diff_model_tag>(model_tag),
                          std::forward<execution_tag>(ex_tag));
=======
      RR.insert(RR.end(), delta, RRRset<GraphTy>{});
>>>>>>> b7843e83

      auto begin = RR.end() - delta;

      GenerateRRRSets(G, generator, begin, RR.end(),
                      std::forward<diff_model_tag>(model_tag),
                      std::forward<execution_tag>(ex_tag));
    });
    record.ThetaEstimationGenerateRRR.push_back(timeRRRSets);

    double f;

    auto timeMostInfluential = measure<>::exec_time([&]() {
      const auto &S =
          FindMostInfluentialSet(G, k, RR, std::forward<execution_tag>(ex_tag));

      f = S.first;
    });

    record.ThetaEstimationMostInfluential.push_back(timeMostInfluential);

    if (f >= std::pow(2, -x)) {
      LB = (G.num_nodes() * f) / (1 + epsilonPrime);
      break;
    }
  }

  size_t theta = Theta(epsilon, l, k, LB, G.num_nodes());
  auto end = std::chrono::high_resolution_clock::now();

  record.ThetaEstimationTotal = end - start;

  record.Theta = theta;

  record.GenerateRRRSets = measure<>::exec_time([&]() {
    if (theta > RR.size()) {
<<<<<<< HEAD
      auto deltaRR = GenerateRRRSets(G, theta - RR.size(), generator, record,
                                     std::forward<diff_model_tag>(model_tag),
                                     std::forward<execution_tag>(ex_tag));
=======
      size_t final_delta = theta - RR.size();
      RR.insert(RR.end(), final_delta, RRRset<GraphTy>{});

      auto begin = RR.end() - final_delta;
>>>>>>> b7843e83

      GenerateRRRSets(G, generator, begin, RR.end(),
                      std::forward<diff_model_tag>(model_tag),
                      std::forward<execution_tag>(ex_tag));
    }
  });

  return RR;
}

//! The IMM algroithm for Influence Maximization
//!
//! \tparam GraphTy The type of the input graph.
//! \tparam PRNG The type of the parallel random number generator.
//! \tparam diff_model_tag Type-Tag to selecte the diffusion model.
//! \tparam execution_tag Type-Tag to select the execution policy.
//!
//! \param G The input graph.  The graph is transoposed.
//! \param k The size of the seed set.
//! \param epsilon The parameter controlling the approximation guarantee.
//! \param l Parameter usually set to 1.
//! \param gen The parallel random number generator.
//! \param model_tag The diffusion model tag.
//! \param ex_tag The execution policy tag.
template <typename GraphTy, typename PRNG, typename diff_model_tag,
          typename execution_tag>
auto IMM(const GraphTy &G, std::size_t k, double epsilon, double l, PRNG &gen,
         IMMExecutionRecord &record, diff_model_tag &&model_tag,
         execution_tag &&ex_tag) {
  using vertex_type = typename GraphTy::vertex_type;

  size_t max_num_threads(1);

  if (std::is_same<execution_tag, omp_parallel_tag>::value) {
#pragma omp single
    max_num_threads = omp_get_max_threads();
  }

  std::vector<trng::lcg64> generator(max_num_threads, gen);

  if (std::is_same<execution_tag, omp_parallel_tag>::value) {
#pragma omp parallel
    {
      generator[omp_get_thread_num()].split(omp_get_num_threads(),
                                            omp_get_thread_num());
    }
  }

  l = l * (1 + 1 / std::log2(G.num_nodes()));

  auto R = Sampling(G, k, epsilon, l, generator, record,
                    std::forward<diff_model_tag>(model_tag),
                    std::forward<execution_tag>(ex_tag));

#if CUDA_PROFILE
  auto logst = spdlog::stdout_color_st("IMM-profile");
  std::vector<size_t> rrr_sizes;
  for(auto &rrr_set : R)
	  rrr_sizes.push_back(rrr_set.size());
  print_profile_counter(logst, rrr_sizes, "RRR sizes");
#endif

  auto start = std::chrono::high_resolution_clock::now();
  const auto &S =
      FindMostInfluentialSet(G, k, R, std::forward<execution_tag>(ex_tag));
  auto end = std::chrono::high_resolution_clock::now();

  record.FindMostInfluentialSet = end - start;

  return S.second;
}

//! The IMM algroithm for Influence Maximization
//!
//! \tparam GraphTy The type of the input graph.
//! \tparam PRNG The type of the parallel random number generator.
//! \tparam diff_model_tag Type-Tag to selecte the diffusion model.
//! \tparam execution_tag Type-Tag to select the execution policy.
//!
//! \param G The input graph.  The graph is transoposed.
//! \param k The size of the seed set.
//! \param epsilon The parameter controlling the approximation guarantee.
//! \param l Parameter usually set to 1.
//! \param gen The parallel random number generator.
//! \param model_tag The diffusion model tag.
//! \param ex_tag The execution policy tag.
template <typename GraphTy, typename GeneratorTy, typename diff_model_tag>
auto IMM(const GraphTy &G, std::size_t k, double epsilon, double l,
         GeneratorTy &gen, diff_model_tag &&model_tag,
         cuda_parallel_tag &&ex_tag) {
  using vertex_type = typename GraphTy::vertex_type;

  auto &record(gen.execution_record());

  l = l * (1 + 1 / std::log2(G.num_nodes()));

  auto R = Sampling(G, k, epsilon, l, gen, record,
                    std::forward<diff_model_tag>(model_tag),
                    std::forward<cuda_parallel_tag>(ex_tag));

#if CUDA_PROFILE
  auto logst = spdlog::stdout_color_st("IMM-profile");
  std::vector<size_t> rrr_sizes;
  for(auto &rrr_set : R)
	  rrr_sizes.push_back(rrr_set.size());
  print_profile_counter(logst, rrr_sizes, "RRR sizes");
#endif

  auto start = std::chrono::high_resolution_clock::now();
  const auto &S =
      FindMostInfluentialSet(G, k, R, std::forward<cuda_parallel_tag>(ex_tag));
  auto end = std::chrono::high_resolution_clock::now();

  record.FindMostInfluentialSet = end - start;

  return S.second;
}

}  // namespace ripples

#endif  // RIPPLES_IMM_H<|MERGE_RESOLUTION|>--- conflicted
+++ resolved
@@ -139,30 +139,34 @@
 
 //! \brief Generate Random Reverse Reachability Sets - CUDA.
 //!
-//! \tparam GraphTy The type of the graph.
+//! \tparam GraphTy The type of the garph.
 //! \tparam PRNGeneratorty The type of the random number generator.
+//! \tparam ItrTy A random access iterator type.
+//! \tparam ExecRecordTy The type of the execution record
 //! \tparam diff_model_tag The policy for the diffusion model.
 //!
 //! \param G The original graph.
-//! \param theta The number of RRR sets to be generated.
 //! \param generator The random numeber generator.
+//! \param begin The start of the sequence where to store RRR sets.
+//! \param end The end of the sequence where to store RRR sets.
 //! \param model_tag The diffusion model tag.
 //! \param ex_tag The execution policy tag.
-//!
-//! \return A list of theta Random Reverse Rachability Sets.
-template <typename GraphTy, typename PRNGeneratorTy, typename diff_model_tag>
-std::vector<RRRset<GraphTy>> GenerateRRRSets(
-    const GraphTy &G, size_t theta,
-    StreamingRRRGenerator<GraphTy, PRNGeneratorTy, diff_model_tag> &se,
-    IMMExecutionRecord &record,
-    diff_model_tag &&, cuda_parallel_tag &&) {
-  return se.generate(theta);
+template <typename GraphTy, typename PRNGeneratorTy,
+          typename ItrTy, typename ExecRecordTy,
+          typename diff_model_tag>
+void GenerateRRRSets(const GraphTy &G,
+                     StreamingRRRGenerator<GraphTy, PRNGeneratorTy, ItrTy, diff_model_tag> &se,
+                     ItrTy begin, ItrTy end,
+                     ExecRecordTy &,
+                     diff_model_tag &&,
+                     cuda_parallel_tag &&) {
+  se.generate(begin, end);
 }
 
 //! Collect a set of Random Reverse Reachable set.
 //!
 //! \tparam GraphTy The type of the input graph.
-//! \tparam PRNGeneratorTy The type of the parallel random number generator.
+//! \tparam RRRGeneratorTy The type of the RRR generator.
 //! \tparam diff_model_tag Type-Tag to selecte the diffusion model.
 //! \tparam execution_tag Type-Tag to select the execution policy.
 //!
@@ -170,14 +174,14 @@
 //! \param k The size of the seed set.
 //! \param epsilon The parameter controlling the approximation guarantee.
 //! \param l Parameter usually set to 1.
-//! \param generator The parallel random number generator.
+//! \param generator The rrr sets generator.
 //! \param record Data structure storing timing and event counts.
 //! \param model_tag The diffusion model tag.
 //! \param ex_tag The execution policy tag.
-template <typename GraphTy, typename RRRGenerator, typename diff_model_tag,
+template <typename GraphTy, typename RRRGeneratorTy, typename diff_model_tag,
           typename execution_tag>
 auto Sampling(const GraphTy &G, std::size_t k, double epsilon, double l,
-              RRRGenerator &generator, IMMExecutionRecord &record,
+              RRRGeneratorTy &generator, IMMExecutionRecord &record,
               diff_model_tag &&model_tag, execution_tag &&ex_tag) {
   using vertex_type = typename GraphTy::vertex_type;
 
@@ -198,18 +202,11 @@
     record.ThetaPrimeDeltas.push_back(delta);
 
     auto timeRRRSets = measure<>::exec_time([&]() {
-<<<<<<< HEAD
-      auto deltaRR =
-          GenerateRRRSets(G, thetaPrime - RR.size(), generator, record,
-                          std::forward<diff_model_tag>(model_tag),
-                          std::forward<execution_tag>(ex_tag));
-=======
       RR.insert(RR.end(), delta, RRRset<GraphTy>{});
->>>>>>> b7843e83
 
       auto begin = RR.end() - delta;
 
-      GenerateRRRSets(G, generator, begin, RR.end(),
+      GenerateRRRSets(G, generator, begin, RR.end(), record,
                       std::forward<diff_model_tag>(model_tag),
                       std::forward<execution_tag>(ex_tag));
     });
@@ -241,18 +238,12 @@
 
   record.GenerateRRRSets = measure<>::exec_time([&]() {
     if (theta > RR.size()) {
-<<<<<<< HEAD
-      auto deltaRR = GenerateRRRSets(G, theta - RR.size(), generator, record,
-                                     std::forward<diff_model_tag>(model_tag),
-                                     std::forward<execution_tag>(ex_tag));
-=======
       size_t final_delta = theta - RR.size();
       RR.insert(RR.end(), final_delta, RRRset<GraphTy>{});
 
       auto begin = RR.end() - final_delta;
->>>>>>> b7843e83
-
-      GenerateRRRSets(G, generator, begin, RR.end(),
+
+      GenerateRRRSets(G, generator, begin, RR.end(), record,
                       std::forward<diff_model_tag>(model_tag),
                       std::forward<execution_tag>(ex_tag));
     }
